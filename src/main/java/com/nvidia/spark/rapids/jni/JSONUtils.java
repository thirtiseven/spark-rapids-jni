/*
 * Copyright (c) 2024, NVIDIA CORPORATION.
 *
 * Licensed under the Apache License, Version 2.0 (the "License");
 * you may not use this file except in compliance with the License.
 * You may obtain a copy of the License at
 *
 *     http://www.apache.org/licenses/LICENSE-2.0
 *
 * Unless required by applicable law or agreed to in writing, software
 * distributed under the License is distributed on an "AS IS" BASIS,
 * WITHOUT WARRANTIES OR CONDITIONS OF ANY KIND, either express or implied.
 * See the License for the specific language governing permissions and
 * limitations under the License.
 */

package com.nvidia.spark.rapids.jni;

import ai.rapids.cudf.*;

public class JSONUtils {
  static {
    NativeDepsLoader.loadNativeDeps();
  }

<<<<<<< HEAD
  public static final int MAX_PATH_DEPTH = 32;
=======
  // Keep the same with `max_path_depth` in `get_json_object.cu'
  public static final int MAX_PATH_DEPTH = 16;
>>>>>>> abf48f3b

  public enum PathInstructionType {
    SUBSCRIPT,
    WILDCARD,
    KEY,
    INDEX,
    NAMED
  }

  public static class PathInstructionJni {
    // type: Int, name: String, index: Long
    private final int type;
    private final String name;
    private final long index;

    public PathInstructionJni(PathInstructionType type, String name, long index) {
      this.type = type.ordinal();
      this.name = name;
      this.index = index;
    }
  }

  public static ColumnVector getJsonObject(ColumnVector input, PathInstructionJni[] path_instructions) {
    assert(input.getType().equals(DType.STRING)) : "column must be a String";
    return new ColumnVector(getJsonObject(input.getNativeView(), path_instructions));
  }

  private static native long getJsonObject(long input, PathInstructionJni[] path_instructions);
}<|MERGE_RESOLUTION|>--- conflicted
+++ resolved
@@ -23,12 +23,8 @@
     NativeDepsLoader.loadNativeDeps();
   }
 
-<<<<<<< HEAD
-  public static final int MAX_PATH_DEPTH = 32;
-=======
   // Keep the same with `max_path_depth` in `get_json_object.cu'
   public static final int MAX_PATH_DEPTH = 16;
->>>>>>> abf48f3b
 
   public enum PathInstructionType {
     SUBSCRIPT,
