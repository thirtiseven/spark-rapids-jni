--- conflicted
+++ resolved
@@ -44,7 +44,6 @@
 namespace spark_rapids_jni {
 
 namespace detail {
-<<<<<<< HEAD
 // namespace {
 
 /**
@@ -66,19 +65,6 @@
   // used when type is index
   int64_t index{-1};
 };
-=======
-
-/**
- * @brief Result of calling a parse function.
- *
- * The primary use of this is to distinguish between "success" and
- * "success but no data" return cases.  For example, if you are reading the
- * values of an array you might call a parse function in a while loop. You
- * would want to continue doing this until you either encounter an error
- * (parse_result::ERROR) or you get nothing back (parse_result::EMPTY)
- */
-enum class parse_result { ERROR, SUCCESS };
->>>>>>> 4573cbaa
 
 rmm::device_uvector<path_instruction> construct_path_commands(
   std::vector<std::tuple<path_instruction_type, std::string, int64_t>> const& instructions,
@@ -127,6 +113,91 @@
   return cudf::detail::make_device_uvector_sync(path_commands, stream, mr);
 }
 
+/**
+ * TODO: JSON generator
+ *
+ */
+template <int max_json_nesting_depth = curr_max_json_nesting_depth>
+class json_generator {
+ public:
+  CUDF_HOST_DEVICE json_generator(char* _output, size_t _output_len)
+    : output(_output), output_len(_output_len)
+  {
+  }
+  CUDF_HOST_DEVICE json_generator() : output(nullptr), output_len(0) {}
+
+  // create a nested child generator based on this parent generator
+  // child generator is a view
+  CUDF_HOST_DEVICE json_generator new_child_generator()
+  {
+    if (nullptr == output) {
+      return json_generator();
+    } else {
+      return json_generator(output + output_len, 0);
+    }
+  }
+
+  CUDF_HOST_DEVICE json_generator finish_child_generator(json_generator const& child_generator)
+  {
+    // logically delete child generator
+    output_len += child_generator.get_output_len();
+  }
+
+  CUDF_HOST_DEVICE void write_start_array()
+  {
+    // TODO
+  }
+
+  CUDF_HOST_DEVICE void write_end_array()
+  {
+    // TODO
+  }
+
+  CUDF_HOST_DEVICE void copy_current_structure(json_parser<max_json_nesting_depth>& parser)
+  {
+    // TODO
+  }
+
+  /**
+   * Get current text from JSON parser and then write the text
+   * Note: Because JSON strings contains '\' to do escape,
+   * JSON parser should do unescape to remove '\' and JSON parser
+   * then can not return a pointer and length pair (char *, len),
+   * For number token, JSON parser can return a pair (char *, len)
+   */
+  CUDF_HOST_DEVICE void write_raw(json_parser<max_json_nesting_depth>& parser)
+  {
+    if (output) {
+      auto copied = parser.try_copy_raw_text(output + output_len);
+      output_len += copied;
+    }
+  }
+
+  CUDF_HOST_DEVICE inline size_t get_output_len() const { return output_len; }
+
+ private:
+  char const* const output;
+  size_t output_len;
+};
+
+/**
+ * @brief Result of calling a parse function.
+ *
+ * The primary use of this is to distinguish between "success" and
+ * "success but no data" return cases.  For example, if you are reading the
+ * values of an array you might call a parse function in a while loop. You
+ * would want to continue doing this until you either encounter an error
+ * (parse_result::ERROR) or you get nothing back (parse_result::EMPTY)
+ */
+enum class parse_result { ERROR, SUCCESS };
+
+// TODO parse JSON path
+thrust::optional<rmm::device_uvector<path_instruction>> parse_path(
+  cudf::string_scalar const& json_path)
+{
+  return thrust::nullopt;
+}
+
 template <int max_json_nesting_depth>
 CUDF_HOST_DEVICE bool evaluate_path(json_parser<max_json_nesting_depth>& p,
                                     json_generator<max_json_nesting_depth>& g,
@@ -150,12 +221,7 @@
  */
 template <int max_json_nesting_depth = curr_max_json_nesting_depth>
 __device__ parse_result parse_json_path(json_parser<max_json_nesting_depth>& j_parser,
-<<<<<<< HEAD
                                         cudf::device_span<path_instruction const> path_commands,
-=======
-                                        path_instruction const* path_ptr,
-                                        size_t path_size,
->>>>>>> 4573cbaa
                                         json_generator<max_json_nesting_depth>& output)
 {
   j_parser.next_token();
@@ -184,7 +250,6 @@
  */
 template <int max_json_nesting_depth = curr_max_json_nesting_depth>
 __device__ thrust::pair<parse_result, json_generator<max_json_nesting_depth>>
-<<<<<<< HEAD
 get_json_object_single(char const* input,
                        cudf::size_type input_len,
                        cudf::device_span<path_instruction const> path_commands,
@@ -193,23 +258,8 @@
                        json_parser_options options)
 {
   json_parser j_parser(options, input, input_len);
-  json_generator generator(out_buf, out_buf_size);
-  auto const result = parse_json_path(j_parser, path_commands, generator);
-=======
-get_json_object_single(
-  char const* input,
-  cudf::size_type input_len,
-  path_instruction const* path_commands_ptr,
-  int path_commands_size,
-  char* out_buf,
-  size_t out_buf_size,
-  json_parser_options options)  // TODO make this a reference? use a global singleton options?
-                                // reduce the copy contructor overhead
-{
-  json_parser j_parser(options, input, input_len);
   json_generator generator(out_buf);
   auto const result = parse_json_path(j_parser, path_commands_ptr, path_commands_size, generator);
->>>>>>> 4573cbaa
   return {result, generator};
 }
 
@@ -288,41 +338,18 @@
   }
 }
 
-<<<<<<< HEAD
 std::unique_ptr<cudf::column> get_json_object(
   cudf::strings_column_view const& col,
   std::vector<std::tuple<path_instruction_type, std::string, int64_t>> const& instructions,
   rmm::cuda_stream_view stream,
   rmm::mr::device_memory_resource* mr)
-=======
-std::unique_ptr<cudf::column> get_json_object(cudf::strings_column_view const& col,
-                                              cudf::string_scalar const& json_path,
-                                              rmm::cuda_stream_view stream,
-                                              rmm::mr::device_memory_resource* mr)
->>>>>>> 4573cbaa
 {
   if (col.is_empty()) return cudf::make_empty_column(cudf::type_id::STRING);
 
   // parse the json_path into a command buffer
-<<<<<<< HEAD
   auto path_commands = construct_path_commands(instructions, stream, mr);
 
   auto options = json_parser_options{};
-=======
-  auto path_commands_optional = parse_path(json_path);
-
-  // if the json path is empty, return a string column containing all nulls
-  if (!path_commands_optional.has_value()) {
-    return std::make_unique<cudf::column>(
-      cudf::data_type{cudf::type_id::STRING},
-      col.size(),
-      // no data
-      rmm::device_buffer{0, stream, mr},
-      cudf::detail::create_null_mask(col.size(), cudf::mask_state::ALL_NULL, stream, mr),
-      // null count
-      col.size());
-  }
->>>>>>> 4573cbaa
 
   // compute output sizes
   auto sizes = rmm::device_uvector<cudf::size_type>(
@@ -394,24 +421,14 @@
 
 }  // namespace detail
 
-<<<<<<< HEAD
 std::unique_ptr<cudf::column> get_json_object(
   cudf::strings_column_view const& col,
   std::vector<std::tuple<path_instruction_type, std::string, int64_t>> const& instructions,
   rmm::cuda_stream_view stream,
   rmm::mr::device_memory_resource* mr)
 {
-  // TODO: main logic
-  return detail::get_json_object(col, instructions, stream, mr);
-=======
-std::unique_ptr<cudf::column> get_json_object(cudf::strings_column_view const& col,
-                                              cudf::string_scalar const& json_path,
-                                              rmm::cuda_stream_view stream,
-                                              rmm::mr::device_memory_resource* mr)
-{
   // TODO: here do not know if json path is invalid, should handle it in Plugin
   return detail::get_json_object(col, json_path, stream, mr);
->>>>>>> 4573cbaa
 }
 
 }  // namespace spark_rapids_jni