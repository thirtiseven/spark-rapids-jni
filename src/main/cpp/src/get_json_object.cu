--- conflicted
+++ resolved
@@ -327,30 +327,14 @@
 {
   if (col.is_empty()) return cudf::make_empty_column(cudf::type_id::STRING);
 
-<<<<<<< HEAD
   // get a string buffer to store all the names and convert to device
   std::string all_names;
   for (auto const& inst : instructions) {
     all_names += std::get<1>(inst);
-=======
-  // parse the json_path into a command buffer
-  auto path_commands_optional = parse_path(json_path);
-
-  // if the json path is empty, return a string column containing all nulls
-  if (!path_commands_optional.has_value()) {
-    return std::make_unique<cudf::column>(
-      cudf::data_type{cudf::type_id::STRING},
-      col.size(),
-      rmm::device_buffer{0, stream, mr},  // no data
-      cudf::detail::create_null_mask(col.size(), cudf::mask_state::ALL_NULL, stream, mr),
-      col.size());  // null count
->>>>>>> 72d2994e
   }
   cudf::string_scalar all_names_scalar(all_names);
   // parse the json_path into a command buffer
   auto path_commands = construct_path_commands(instructions, all_names_scalar, stream, mr);
-
-  auto options = json_parser_options{};
 
   // compute output sizes
   auto sizes = rmm::device_uvector<cudf::size_type>(
